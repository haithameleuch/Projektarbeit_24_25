--- conflicted
+++ resolved
@@ -28,13 +28,9 @@
     /// <summary>
     /// Dimensions of the dungeon grid (width x height).
     /// </summary>
-<<<<<<< HEAD
+    [Header("Dungeon Settings")]
     [SerializeField]
     private Vector2 size;
-=======
-    [Header("Dungeon Settings")]
-    [SerializeField] private Vector2 size;
->>>>>>> a5829fdf
 
     /// <summary>
     /// The starting cell index for the maze generation algorithm.
